--- conflicted
+++ resolved
@@ -464,7 +464,6 @@
             # Check if scraper ran recently and either:
             # (1) got new things OR (2) the most recent thing it tried to get was already in the db
             if last_run and isinstance(last_run, datetime):
-<<<<<<< HEAD
                 # FIXED: Handle timezone-naive datetime from database
                 current_time = datetime.now(timezone.utc)
                 
@@ -474,24 +473,20 @@
                 
                 # Calculate hours since last run
                 hours_since_run = (current_time - last_run).total_seconds() / 3600
-=======
                 # Calculate hours since last run
                 hours_since_run = (datetime.now(timezone.utc) - last_run).total_seconds() / 3600
->>>>>>> f055d2df
                 
                 if hours_since_run <= 24:  # Ran within last 24 hours
                     # Check condition 1: Got new things (last_nonempty_run is recent)
                     got_new_content = False
                     if last_nonempty_run and isinstance(last_nonempty_run, datetime):
-<<<<<<< HEAD
                         # Handle timezone-naive datetime for last_nonempty_run too
                         if last_nonempty_run.tzinfo is None:
                             last_nonempty_run = last_nonempty_run.replace(tzinfo=timezone.utc)
                         
                         hours_since_content = (current_time - last_nonempty_run).total_seconds() / 3600
-=======
+
                         hours_since_content = (datetime.now(timezone.utc) - last_nonempty_run).total_seconds() / 3600
->>>>>>> f055d2df
                         if hours_since_content <= 168:  # Got content within last week
                             got_new_content = True
                     
