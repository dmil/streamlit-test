--- conflicted
+++ resolved
@@ -1,4 +1,4 @@
-<<<<<<< HEAD
+
 #!/usr/bin/env python3
 """
 Simple Streamlit front-end to display announcements from MongoDB.
@@ -191,7 +191,6 @@
     for org in _organizations_data:
         school_name = org.get("name", "Unknown School")
         scrapers = org.get("scrapers", [])
-=======
     
     def process_scrape_data(self, videos, scrape_time):
         """Process and append scrape data"""
@@ -202,7 +201,6 @@
             'videos_found': len(videos),
             'videos': []
         }
->>>>>>> 666ba1bd
         
         # Process each video
         for video in videos:
@@ -234,7 +232,6 @@
             
             scrape_record['videos'].append(video)
         
-<<<<<<< HEAD
         return True, "All scrapers healthy - no notification needed"
 
 # PERFORMANCE OPTIMIZATION: Cache paginated data
@@ -718,7 +715,6 @@
     if not organizations_data:
         st.warning("No scraper information found in the database.")
         return
-    
     # Count total scrapers
     total_scrapers = sum(len(org.get("scrapers", [])) for org in organizations_data)
     
@@ -791,7 +787,6 @@
     """Get schools summary data with caching"""
     client = MongoClient(mongo_uri)
     db = client[db_name]
-    
     schools_data = []
     
     for org in _organizations_data:
@@ -801,7 +796,6 @@
         # Count the number of scrapers
         scrapers = org.get("scrapers", [])
         scraper_count = len(scrapers)
-=======
         # Append to all scrapes
         self.existing_data['all_scrapes'].append(scrape_record)
         
@@ -809,9 +803,6 @@
         self.existing_data['last_updated'] = scrape_time.isoformat()
         self.existing_data['total_unique_videos'] = len(self.existing_data['video_history'])
         
-        # Save to file
-        self.save_data()
-        
         # Print summary
         self.print_summary(scrape_record)
     
@@ -821,7 +812,7 @@
         
         with open(self.filename, 'w', encoding='utf-8') as f:
             json.dump(self.existing_data, f, indent=2, ensure_ascii=False)
->>>>>>> 666ba1bd
+
         
         print(f"💾 Data saved to {self.filename}")
     
@@ -860,7 +851,6 @@
                 except:
                     return 0
         
-<<<<<<< HEAD
         # Add data to the list
         schools_data.append({
             "School": school_name,
@@ -936,7 +926,6 @@
     
     st.title("Campus Announcements [DRAFT]")
     st.markdown("Announcements from the provosts' and presidents' offices at select universities.")
-=======
         try:
             return int(re.sub(r'[^0-9]', '', metric_str))
         except:
@@ -984,8 +973,6 @@
     else:
         # Default: run once
         scraper = TikTokMetadataScraper(username="whitehouse", append_mode=True)
-        await scraper.run()
->>>>>>> 666ba1bd
 
 
 if __name__ == "__main__":
