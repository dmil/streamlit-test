##!/usr/bin/env python3
"""
Simple Streamlit front-end to display announcements from MongoDB.

Shows title, school, date, URL, and source base URL for each announcement.
OPTIMIZED VERSION with fast pagination using MongoDB skip/limit.
"""

import os
from datetime import datetime, timezone
import streamlit as st
from pymongo import MongoClient
import pandas as pd
import io
import pytz
from tzlocal import get_localzone


# Load environment variables from .env file
from dotenv import load_dotenv
load_dotenv(override=True)

# Configuration
MONGO_URI = os.environ.get("MONGO_URI", "mongodb://localhost:27017")
DB_NAME = os.environ.get("DB_NAME", "campus_data")

# Define the start date for filtering announcements
start_date = datetime(2025, 1, 1, tzinfo=timezone.utc)

# Function to convert UTC datetime to local time
def utc_to_local(utc_dt):
    if utc_dt is None:
        return None
    if not isinstance(utc_dt, datetime):
        return utc_dt
    
    # If datetime doesn't have tzinfo, assume it's UTC
    if utc_dt.tzinfo is None:
        utc_dt = utc_dt.replace(tzinfo=timezone.utc)
    
    # Convert to local timezone
    local_tz = get_localzone()
    local_dt = utc_dt.astimezone(local_tz)
    return local_dt

# Connect to MongoDB with connection pooling
@st.cache_resource
def get_db():
    client = MongoClient(MONGO_URI, maxPoolSize=10)
    return client[DB_NAME]

@st.cache_data(ttl=300)  # Cache for 5 minutes
def get_filtered_count(mongo_uri, db_name, query_str):
    """Get count of documents matching query - cached for performance"""
    import json
    client = MongoClient(mongo_uri)
    db = client[db_name]
    query = json.loads(query_str)
    return db.articles.count_documents(query)

@st.cache_data(ttl=60)  # Cache for 1 minute  
def get_schools_list(mongo_uri, db_name):
    """Get list of schools - cached for performance"""
    client = MongoClient(mongo_uri)
    db = client[db_name]
    schools_cursor = db.orgs.find({}, {"_id": 0, "name": 1})
    return [{"name": org.get("name")} for org in schools_cursor]

def display_announcements(db):
    """Display the announcements view with optimized pagination."""
    st.markdown('⚠️ Please note that this is an unedited **first draft** proof-of-concept. Classifications **WILL BE** inaccurate. ⚠️', unsafe_allow_html=True)

    # Use cached schools list
    schools = get_schools_list(MONGO_URI, DB_NAME)

    st.markdown('>_Check any box to filter for items identified by our LLM as related to that category.<br/>Hover on each question mark for more information about the criteria._', unsafe_allow_html=True)

    # Create a columns layout for the checkboxes (4 columns with 3 checkboxes each)
    col1, col2, col3 = st.columns(3)

    with col1:
        show_govt_related = st.checkbox("👨‍⚖️ Government Related", 
            key="show_govt_related_ann",
            help="LLM Prompt: Items where the university is responding to federal government or administration actions")
        show_lawsuit_related = st.checkbox("⚖️ Lawsuit Related", 
            key="show_lawsuit_related_ann",
            help="LLM Prompt: Items mentioning lawsuits or legal actions related to the university")
        show_funding_related = st.checkbox("💰 Funding Related", 
            key="show_funding_related_ann",
            help="LLM Prompt: Items discussing funding cuts or financial issues")
        show_protest_related = st.checkbox("🪧 Protest Related", 
            key="show_protest_related_ann",
            help="LLM Prompt: Items mentioning campus protests or disruptions")

    with col2:
        show_layoff_related = st.checkbox("✂️ Layoff Related", 
            key="show_layoff_related_ann",
            help="LLM Prompt: Items discussing layoffs, job cuts, staff reductions, or employment terminations")
        show_president_related = st.checkbox("🎓 President Related", 
            key="show_president_related_ann",
            help="LLM Prompt: Items related to the president of the school")
        show_provost_related = st.checkbox("📚 Provost Related", 
            key="show_provost_related_ann",
            help="LLM Prompt: Items related to the provost of the school")
        show_faculty_related = st.checkbox("👨‍🏫 Faculty Related", 
            key="show_faculty_related_ann",
            help="LLM Prompt: Items related to faculty members, faculty actions, or faculty governance")
    with col3:
        show_trustees_related = st.checkbox("🏛️ Trustees Related", 
            key="show_trustees_related_ann",
            help="LLM Prompt: Items related to the board of trustees or trustee actions")
        show_trump_related = st.checkbox("🇺🇸 Trump Related", 
            key="show_trump_related_ann",
            help="LLM Prompt: Items related to Donald Trump (mentions, policies, reactions to Trump, etc.)")
    
    # Add a text search bar for content search
    search_term = st.text_input("🔍 Search announcement content", value="", key="search_term", help="Enter keywords to search announcement content (case-insensitive)")

    # Create a dropdown for school selection with alphabetically sorted options
    school_names = [school["name"] for school in schools]
    school_names.sort()  # Sort school names alphabetically
    school_options = ["All"] + school_names
    selected_school = st.selectbox("Filter by School", school_options)

    # Build the query based on the selected school
    query = {}
    if selected_school != "All":
        query["org"] = selected_school

    # Add filters based on selected categories
    filter_conditions = []
    if show_govt_related:
        filter_conditions.append({"llm_response.government_related.related": True})
    if show_lawsuit_related:
        filter_conditions.append({"llm_response.lawsuit_related.related": True})
    if show_funding_related:
        filter_conditions.append({"llm_response.funding_related.related": True})
    if show_protest_related:
        filter_conditions.append({"llm_response.protest_related.related": True})
    if show_layoff_related:
        filter_conditions.append({"llm_response.layoff_related.related": True})
    if show_president_related:
        filter_conditions.append({"llm_response.president_related.related": True})
    if show_provost_related:
        filter_conditions.append({"llm_response.provost_related.related": True})
    if show_faculty_related:
        filter_conditions.append({"llm_response.faculty_related.related": True})
    if show_trustees_related:
        filter_conditions.append({"llm_response.trustees_related.related": True})
    if show_trump_related:
        filter_conditions.append({"llm_response.trump_related.related": True})

    # Combine filters with OR if any are selected
    if filter_conditions:
        query["$or"] = filter_conditions

    # Add date filter for announcements after the start date
    query["date"] = {"$gte": start_date}

    # Add content search filter if search_term is provided
    if search_term.strip():
        query["content"] = {"$regex": search_term, "$options": "i"}

    # === CRITICAL OPTIMIZATION: Use cached count query ===
    import json
    query_str = json.dumps(query, default=str)  # Convert datetime to string for caching
    num_announcements = get_filtered_count(MONGO_URI, DB_NAME, query_str)

    st.write(f"Number of announcements: **{num_announcements}** (from {start_date.strftime('%B %d, %Y')} onwards)")
    
    # === PAGINATION LOGIC - OPTIMIZED ===
    PAGE_SIZE = 20
    total_pages = max((num_announcements - 1) // PAGE_SIZE + 1, 1)
    
    # Initialize pagination state
    if "ann_page" not in st.session_state:
        st.session_state["ann_page"] = 0
    
    # Reset to page 0 when filters change
    filter_state_key = f"{selected_school}_{show_govt_related}_{show_lawsuit_related}_{show_funding_related}_{show_protest_related}_{show_layoff_related}_{show_president_related}_{show_provost_related}_{show_faculty_related}_{show_trustees_related}_{show_trump_related}_{search_term}"
    if "last_filter_state" not in st.session_state:
        st.session_state["last_filter_state"] = filter_state_key
    elif st.session_state["last_filter_state"] != filter_state_key:
        st.session_state["ann_page"] = 0
        st.session_state["last_filter_state"] = filter_state_key
    
    # Clamp page number if needed
    st.session_state["ann_page"] = min(st.session_state["ann_page"], total_pages - 1)
    
    col_download, col_clear = st.columns([1, 3])
    
    # Add download button for CSV (only fetch all data when explicitly requested)
    with col_download:
        if num_announcements > 0:
            if st.button("📥 Generate CSV", help="Click to generate and download CSV (may take a moment for large datasets)"):
                # Only fetch all data when explicitly requested
                with st.spinner("Generating CSV file..."):
                    all_cursor = db.articles.find(query, {"_id": 0}).sort("date", -1)
                    all_announcements = list(all_cursor)
                    csv = convert_to_csv(all_announcements, db)
                    st.download_button(
                        label="📥 Download CSV",
                        data=csv,
                        file_name="announcements_data.csv",
                        mime="text/csv",
                    )

    with col_clear:
        if st.button("🗑️ Clear All Filters", help="Reset all category filters"):
            # Use JavaScript to refresh the page completely
            st.components.v1.html("""
                <script>
                    window.parent.location.reload();
                </script>
            """, height=0)

    # === CRITICAL OPTIMIZATION: Only fetch current page data ===
    start_idx = st.session_state["ann_page"] * PAGE_SIZE
    
    # Use MongoDB skip() and limit() for true pagination
    cursor = db.articles.find(query, {"_id": 0}).sort("date", -1).skip(start_idx).limit(PAGE_SIZE)
    paged_announcements = list(cursor)

    # Display announcements for current page
    for ann in paged_announcements:
        title = ann.get("title", "No Title")

        # Convert UTC date to local time and format it
        date_value = ann.get("date")
        if isinstance(date_value, datetime):
            # Convert UTC to local
            local_date = utc_to_local(date_value)
            date_str = local_date.strftime("%Y-%m-%d %I:%M:%S %p")
        else:
            date_str = str(date_value)

        # Get school name and color
        school_name = ann.get("org", "Unknown School")
        school_color = "#000000"  # Default to black if no color is found
        school_doc = db.orgs.find_one({"name": school_name}, {"color": 1})
        if school_doc and school_doc.get("color"):
            school_color = school_doc["color"]

        # Announcement URL
        url = ann.get("url", "")
        # Source base URL (if runner annotated it)
        base_url = ann.get("base_url", "")

        st.subheader(title)
        content = ann.get("content", "")
        announcement_html = f"""
        <p style="margin-bottom: 0.5em;">
            <strong>School:</strong> <span style="background-color:{school_color}; padding:2px 4px; border-radius:4px; color:#ffffff;">{school_name}</span><br>
            <strong>Date:</strong> {date_str}<br>
            <strong>Content Scraped:</strong> {'✅' if content else '👎'}<br>
            <strong>Announcement URL:</strong><br/> <a href="{url}">{url}</a>
        </p>
        """
        st.markdown(announcement_html, unsafe_allow_html=True)
        
        # Show search snippet if search term is provided and content exists
        if search_term.strip() and content:
            # Find all occurrences of the search term in the content (case-insensitive)
            import re
            search_pattern = re.compile(re.escape(search_term), re.IGNORECASE)
            matches = list(search_pattern.finditer(content))
            
            if matches:
                snippets = []
                for i, match in enumerate(matches):
                    # Extract snippet around each match
                    start_pos = max(0, match.start() - 100)  # 100 chars before match
                    end_pos = min(len(content), match.end() + 100)  # 100 chars after match
                    snippet = content[start_pos:end_pos]
                    
                    # Add ellipsis if we truncated
                    if start_pos > 0:
                        snippet = "..." + snippet
                    if end_pos < len(content):
                        snippet = snippet + "..."
                    
                    # Highlight the search term in the snippet
                    highlighted_snippet = search_pattern.sub(f"<mark style='background-color: yellow; padding: 2px;'>{search_term}</mark>", snippet)
                    snippets.append(highlighted_snippet)
                
                # Display all snippets
                match_count = len(matches)
                match_text = "match" if match_count == 1 else "matches"
                
                snippets_html = "<br/><br/>".join([f"<strong>Match {i+1}:</strong><br/><em>{snippet}</em>" for i, snippet in enumerate(snippets)])
                
                st.markdown(f"""
                <div style="background-color: #f0f2f6; padding: 10px; border-radius: 5px; margin: 5px 0; border-left: 4px solid #ff6b6b;">
                    <strong>🔍 Search Results ({match_count} {match_text}):</strong><br/>
                    {snippets_html}
                </div>
                """, unsafe_allow_html=True)

        # LLM Response Section - only show selected categories
        if ann.get("llm_response"):
            llm_response = ann.get("llm_response")

            # Check each category and display if related AND selected by user
            categories_found = []

            if show_govt_related and llm_response.get("government_related", {}).get("related"):
                categories_found.append(("👨‍⚖️ Government", llm_response["government_related"].get("reason", "")))

            if show_lawsuit_related and llm_response.get("lawsuit_related", {}).get("related"):
                categories_found.append(("⚖️ Lawsuit", llm_response["lawsuit_related"].get("reason", "")))

            if show_funding_related and llm_response.get("funding_related", {}).get("related"):
                categories_found.append(("💰 Funding", llm_response["funding_related"].get("reason", "")))

            if show_protest_related and llm_response.get("protest_related", {}).get("related"):
                categories_found.append(("🪧 Protest", llm_response["protest_related"].get("reason", "")))

            if show_layoff_related and llm_response.get("layoff_related", {}).get("related"):
                categories_found.append(("✂️ Layoffs", llm_response["layoff_related"].get("reason", "")))

            if show_president_related and llm_response.get("president_related", {}).get("related"):
                categories_found.append(("🎓 President", llm_response["president_related"].get("reason", "")))

            if show_provost_related and llm_response.get("provost_related", {}).get("related"):
                categories_found.append(("📚 Provost", llm_response["provost_related"].get("reason", "")))

            if show_faculty_related and llm_response.get("faculty_related", {}).get("related"):
                categories_found.append(("👨‍🏫 Faculty", llm_response["faculty_related"].get("reason", "")))

            if show_trustees_related and llm_response.get("trustees_related", {}).get("related"):
                categories_found.append(("🏛️ Trustees", llm_response["trustees_related"].get("reason", "")))

            if show_trump_related and llm_response.get("trump_related", {}).get("related"):
                categories_found.append(("🇺🇸 Trump", llm_response["trump_related"].get("reason", "")))

            # Display only selected categories that are found
            for category, reason in categories_found:
                st.markdown(f"🤖 **AI Classification ({category}):** {reason}")

        st.markdown("<hr style=\"margin-top:0.5em;margin-bottom:0.5em;\">", unsafe_allow_html=True)

    # === OPTIMIZED PAGINATION CONTROLS ===
    col_prev, col_page, col_next = st.columns([1,2,1])
    with col_prev:
        if st.button("⬅️ Prev", key="ann_prev", disabled=st.session_state["ann_page"] == 0):
            st.session_state["ann_page"] = max(st.session_state["ann_page"] - 1, 0)
            st.rerun()  # Use st.rerun() instead of st.stop()
    with col_page:
        st.markdown(f"<div style='text-align:center;'>Page <b>{st.session_state['ann_page']+1}</b> of <b>{total_pages}</b></div>", unsafe_allow_html=True)
    with col_next:
        if st.button("Next ➡️", key="ann_next", disabled=st.session_state["ann_page"] >= total_pages - 1):
            st.session_state["ann_page"] = min(st.session_state["ann_page"] + 1, total_pages - 1)
            st.rerun()  # Use st.rerun() instead of st.stop()


def convert_to_csv(announcements, db):
    """Convert announcements data to CSV format, excluding content column."""
    # Create a list to store processed announcements
    processed_data = []
    
    for ann in announcements:
        # Extract base data
        processed_ann = {
            "title": ann.get("title", ""),
            "school": ann.get("org", ""),
            "date": ann.get("date"),
            "url": ann.get("url", ""),
            # "base_url": ann.get("base_url", "")
        }
        
        # Add LLM response fields if available
        llm_response = ann.get("llm_response", {})
        
        # Add all classification fields
        classification_fields = [
            "government_related", "government_supportive", "government_opposing",
            "lawsuit_related", "funding_related", "protest_related", "layoff_related",
            "president_related", "provost_related", "faculty_related", "trustees_related", "trump_related"
        ]
        
        for field_name in classification_fields:
            field_data = llm_response.get(field_name, {})
            processed_ann[f"{field_name}"] = field_data.get("related", False)
            processed_ann[f"{field_name}_reason"] = field_data.get("reason", "") if field_data.get("related") else ""
        
        processed_data.append(processed_ann)
    
    # Convert to pandas DataFrame and then to CSV
    df = pd.DataFrame(processed_data)
    
    # Convert datetime objects from UTC to local time and then to strings
    if 'date' in df.columns:
        df['date'] = df['date'].apply(lambda x: utc_to_local(x).strftime('%Y-%m-%d %I:%M:%S %p') if isinstance(x, datetime) else str(x))
    
    # Convert to CSV
    csv_buffer = io.StringIO()
    df.to_csv(csv_buffer, index=False)
    return csv_buffer.getvalue()


def display_scraper_status(db):
    """Display the scraper status tab with health check."""
    st.markdown("### URLs")
    
    # Fetch all schools with scraper information
    schools = list(db.orgs.find(
        {"scrapers": {"$exists": True}}, 
        {"name": 1, "scrapers": 1, "last_run": 1}
    ).sort("name", 1))
    
    if not schools:
        st.warning("No scraper information found in the database.")
        return
    
    # Count total scrapers
    total_scrapers = sum(len(school.get("scrapers", [])) for school in schools)
    
    # Create a list to hold all scrapers data
    all_scrapers_data = []
    health_counts = {"healthy": 0, "unhealthy": 0}
    
    # Extract all scrapers from all schools into a flat list with school info
    for school in schools:
        school_name = school.get("name", "Unknown School")
        scrapers = school.get("scrapers", [])
        
        for scraper in scrapers:
            # Convert UTC last run date to local time and format it
            last_run = scraper.get("last_run")
            if isinstance(last_run, datetime):
                # Convert UTC to local
                local_last_run = utc_to_local(last_run)
                last_run_str = local_last_run.strftime("%Y-%m-%d %I:%M:%S %p")
            else:
                last_run_str = "" if last_run is None else str(last_run)
                
            # Get last run count (indicates successful runs)
            last_run_count = scraper.get("last_run_count", 0)
            
            # Convert UTC last non-empty run date to local time and format it
            last_nonempty_run = scraper.get("last_nonempty_run")
            if isinstance(last_nonempty_run, datetime):
                # Convert UTC to local
                local_last_nonempty_run = utc_to_local(last_nonempty_run)
                last_nonempty_run_str = local_last_nonempty_run.strftime("%Y-%m-%d %I:%M:%S %p")
            else:
                last_nonempty_run_str = "" if last_nonempty_run is None else str(last_nonempty_run)
                
            # Get last non-empty run count (indicates successful runs with content)
            last_nonempty_run_count = scraper.get("last_nonempty_run_count", "")
            
            # Extract path suffix (everything after the last dot)
            path = scraper.get("path", "No path")
            if path != "No path":
                path_suffix = path.split('.')[-1]
            else:
                path_suffix = path

            # path number is the last digit of the path suffix if it exists
            path_number = path_suffix[-1] if path_suffix and path_suffix[-1].isdigit() else 1

            # === HEALTH CHECK LOGIC ===
            health_status = "❌ Unhealthy"
            health_reason = "No recent activity"
            
            # Check if scraper ran recently and either:
            # (1) got new things OR (2) the most recent thing it tried to get was already in the db
            if last_run and isinstance(last_run, datetime):
                # FIXED: Handle timezone-naive datetime from database
                current_time = datetime.now(timezone.utc)
                
                # Make last_run timezone-aware if it's naive (assume UTC)
                if last_run.tzinfo is None:
                    last_run = last_run.replace(tzinfo=timezone.utc)
                
                # Calculate hours since last run
                hours_since_run = (current_time - last_run).total_seconds() / 3600
                
                if hours_since_run <= 24:  # Ran within last 24 hours
                    # Check condition 1: Got new things (last_nonempty_run is recent)
                    got_new_content = False
                    if last_nonempty_run and isinstance(last_nonempty_run, datetime):
                        # Handle timezone-naive datetime for last_nonempty_run too
                        if last_nonempty_run.tzinfo is None:
                            last_nonempty_run = last_nonempty_run.replace(tzinfo=timezone.utc)
                        
                        hours_since_content = (current_time - last_nonempty_run).total_seconds() / 3600
<<<<<<< HEAD
=======


                        hours_since_content = (datetime.now(timezone.utc) - last_nonempty_run).total_seconds() / 3600
>>>>>>> 6c14ccb1
                        if hours_since_content <= 168:  # Got content within last week
                            got_new_content = True
                    
                    # Check condition 2: Most recent item already in DB (run count > nonempty count indicates duplicate detection)
                    found_duplicates = False
                    if (last_run_count > 0 and last_nonempty_run_count and 
                        isinstance(last_nonempty_run_count, (int, float)) and 
                        last_run_count > last_nonempty_run_count):
                        found_duplicates = True
                    
                    # Health status based on conditions
                    if got_new_content:
                        health_status = "✅ Healthy"
                        health_reason = "Found new content recently"
                    elif found_duplicates:
                        health_status = "✅ Healthy"
                        health_reason = "Running & detecting existing content"
                    else:
                        health_status = "⚠️ Warning"
                        health_reason = "Running but no new content found"
                else:
                    health_status = "❌ Unhealthy"
                    health_reason = f"Last run {int(hours_since_run)}h ago"
            
            # Count for summary
            if health_status == "✅ Healthy":
                health_counts["healthy"] += 1
            else:
                health_counts["unhealthy"] += 1

            # Add to the list
            all_scrapers_data.append({
                "School": school_name,
                "Name": scraper.get("name", "").replace(" announcements", ""),
                "Path": path_number,
                "Health": health_status,
                "Health Reason": health_reason,
                "URL": scraper.get("url", "No URL"),
                "Last Run": last_run_str,
                "Last Run Count": last_run_count,
                "Last Success": last_nonempty_run_str,
                "Success Count": last_nonempty_run_count
            })
    
    # Display summary with health statistics
    st.write(f"Total URLs: **{total_scrapers}** across **{len(schools)}** schools")
    
    col1, col2, col3 = st.columns(3)
    with col1:
        st.metric("✅ Healthy", health_counts["healthy"])
    with col2:
        st.metric("❌ Unhealthy", health_counts["unhealthy"])
    with col3:
        health_percentage = (health_counts["healthy"] / total_scrapers * 100) if total_scrapers > 0 else 0
        st.metric("Health %", f"{health_percentage:.1f}%")
    
    # Convert to DataFrame and sort by health status (healthy first), then by school
    df = pd.DataFrame(all_scrapers_data)
    
    # FIXED: Create separate sort columns instead of tuples
    df['health_priority'] = df['Health'].map({
        "✅ Healthy": 0,
        "⚠️ Warning": 1,
        "❌ Unhealthy": 2
    })

    # Sort by multiple columns separately
    df = df.sort_values(by=['health_priority', 'School', 'Path']).drop('health_priority', axis=1)

    # Ensure 'Path' column is string type for Arrow compatibility
    df["Path"] = df["Path"].astype(str)

    # Use Streamlit's native dataframe with health status column
    st.dataframe(
        df,
        use_container_width=True,
        hide_index=True,
        height=800,
        column_config={
            "Health": st.column_config.TextColumn(
                "Health Status",
                help="✅ Healthy: Recently found content or detected duplicates | ⚠️ Warning: Running but no content | ❌ Unhealthy: Not running recently",
                width="small"
            ),
            "Health Reason": st.column_config.TextColumn(
                "Reason",
                help="Explanation of health status"
            ),
            "URL": st.column_config.LinkColumn(
                "URL",
                help="Source URL for the scraper",
                display_text="Link"
            )
        }
    )

def main():
    # Set page config - MUST be the first Streamlit command
    st.set_page_config(
        page_title="Campus Announcements Tracker [DRAFT]",
        page_icon="🎓",
        layout="centered",
        initial_sidebar_state="expanded",
        menu_items={"About": "This is a draft version of the Campus Announcements Tracker."}
    )
    
    st.title("Campus Announcements [ DRAFT]")
    st.markdown("Announcements from the provosts' and presidents' offices at select universities.")

    db = get_db()
    
    # Create tabs for different views
    tab1, tab2, tab3 = st.tabs(["Announcements", "Schools", "URLs"])
    
    with tab1:
        display_announcements(db)
    
    with tab2:
        display_schools_summary(db)
        
    with tab3:
        display_scraper_status(db)


def display_schools_summary(db):
    """Display a summary table of all schools with their most recent announcements."""
    st.markdown("### Schools Summary")
    
    # Get all schools from the database
    schools = list(db.orgs.find({}, {"name": 1, "color": 1, "scrapers": 1}).sort("name", 1))
    
    if not schools:
        st.warning("No schools found in the database.")
        return
    
    # Create a DataFrame to hold school information
    schools_data = []
    
    for school in schools:
        school_name = school.get("name", "Unknown School")
        school_color = school.get("color", "#000000")
        
        # Count the number of scrapers
        scrapers = school.get("scrapers", [])
        scraper_count = len(scrapers)
        
        # Find the most recent announcement for this school
        latest_announcement = db.articles.find_one(
            {"org": school_name},
            {"title": 1, "date": 1, "url": 1},
            sort=[("date", -1)]
        )
        
        # Extract announcement details
        latest_title = "No announcements"
        latest_date = "N/A"
        latest_url = ""
        sort_date = datetime(1970, 1, 1)  # Default old date for sorting
        
        if latest_announcement:
            latest_title = latest_announcement.get("title", "No title")
            
            date_value = latest_announcement.get("date")
            if isinstance(date_value, datetime):
            # Convert UTC to local
                local_date = utc_to_local(date_value)
                latest_date = local_date.strftime("%Y-%m-%d")
                sort_date = date_value  # Store actual datetime for sorting
            else:
                latest_date = str(date_value) if date_value else "Unknown date"
                
            latest_url = latest_announcement.get("url", "")
        
        # Count total announcements for this school
        announcement_count = db.articles.count_documents({"org": school_name, "date": {"$gte": start_date}})
        
        
        # Add data to the list
        schools_data.append({
            "School": school_name,
            "Color": school_color,
            "Scrapers": scraper_count,
            "Announcements": announcement_count,
            "Latest Date": latest_date,
            "Sort Date": sort_date,  # Hidden column for sorting
            "Latest Title": latest_title,
            "URL": latest_url
        })
    
    # Convert to DataFrame
    df = pd.DataFrame(schools_data)
    
    # Sort by 'Sort Date' in descending order (most recent first)
    df = df.sort_values(by="Sort Date", ascending=False)
    
    # Add school colors as a background in the School column for visual distinction
    # We'll use a separate column for display with Streamlit's native components
    
    # Create a DataFrame with the columns we want to display
    display_df = pd.DataFrame({
        "School": [f"{school['School']}" for school in df.to_dict('records')],
        "Scrapers": [school["Scrapers"] for school in df.to_dict('records')],
        "Announcements": [school["Announcements"] for school in df.to_dict('records')],
        "Latest Date": [school["Latest Date"] for school in df.to_dict('records')],
        "Latest Title": [school["Latest Title"] for school in df.to_dict('records')],
        "URL": [school["URL"] for school in df.to_dict('records')]
    })

    # Add a note about the total number of schools
    st.write(f"Total schools: **{len(schools)}**")
    st.write(f"Total announcements (since {start_date.strftime('%B %d, %Y')}): **{df['Announcements'].sum()}**")
    
    # Use st.dataframe with basic configuration
    st.dataframe(
        display_df,#.drop(columns=['URL']),  # Exclude URL column from display as we've embedded the links
        use_container_width=True,
        hide_index=True,
        height=800,
        column_config={
            "URL": st.column_config.LinkColumn(
                "URL", 
                help="Link to the most recent announcement.", 
                display_text="Link"
            )
        }
    )
    


if __name__ == "__main__":
    main()<|MERGE_RESOLUTION|>--- conflicted
+++ resolved
@@ -485,12 +485,9 @@
                             last_nonempty_run = last_nonempty_run.replace(tzinfo=timezone.utc)
                         
                         hours_since_content = (current_time - last_nonempty_run).total_seconds() / 3600
-<<<<<<< HEAD
-=======
 
 
                         hours_since_content = (datetime.now(timezone.utc) - last_nonempty_run).total_seconds() / 3600
->>>>>>> 6c14ccb1
                         if hours_since_content <= 168:  # Got content within last week
                             got_new_content = True
                     
