--- conflicted
+++ resolved
@@ -68,20 +68,20 @@
     return list(orgs_cursor)
 
 @st.cache_data(ttl=300)  # Cache for 5 minutes
-<<<<<<< HEAD
+
 def get_scraper_mapping(_organizations_data):
-=======
+
 def get_scraper_mapping(organizations_data):
->>>>>>> 11fc4393
+
     """Create mapping from scraper path to scraper info - cached"""
     scraper_mapping = {}
     scraper_types = set()
     
-<<<<<<< HEAD
+
     for org in _organizations_data:
-=======
+
     for org in organizations_data:
->>>>>>> 11fc4393
+
         org_name = org.get("name", "Unknown School")
         org_color = org.get("color", "#000000")
         scrapers = org.get("scrapers", [])
@@ -102,17 +102,16 @@
     
     return scraper_mapping, sorted(list(scraper_types))
 
-<<<<<<< HEAD
+
 def get_scraper_paths_by_type(_organizations_data, scraper_type):
     """Get all scraper paths that match a specific type name"""
     matching_paths = []
     for org in _organizations_data:
-=======
+
 def get_scraper_paths_by_type(organizations_data, scraper_type):
     """Get all scraper paths that match a specific type name"""
     matching_paths = []
     for org in organizations_data:
->>>>>>> 11fc4393
         scrapers = org.get("scrapers", [])
         for scraper in scrapers:
             if scraper.get("name") == scraper_type:
@@ -161,11 +160,11 @@
         print(f"❌ Error sending Slack notification: {e}")
         return False
 
-<<<<<<< HEAD
+
 def check_and_send_daily_report(db, _organizations_data):
-=======
+
 def check_and_send_daily_report(db, organizations_data):
->>>>>>> 11fc4393
+
     """Check for failed scrapers and send daily report if needed"""
     # Check if we've already sent a report today
     today = datetime.now(timezone.utc).date()
@@ -189,11 +188,8 @@
     # Get failed scrapers using optimized data
     failed_scrapers = []
     
-<<<<<<< HEAD
-    for org in _organizations_data:
-=======
     for org in organizations_data:
->>>>>>> 11fc4393
+
         school_name = org.get("name", "Unknown School")
         scrapers = org.get("scrapers", [])
         
